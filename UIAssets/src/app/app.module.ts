import {BrowserModule} from '@angular/platform-browser';
import {NgModule} from '@angular/core';
import {NgxDatatableModule} from '@swimlane/ngx-datatable';
import {AppComponent} from './app.component';
import {FabricsComponent} from './fabric/fabrics.component';
import {RouterModule, Routes} from '@angular/router';
import {UsersComponent} from './users/users.component';
import {EndpointHistoryComponent} from './fabric/history/endpoint-history.component';
import {LoginComponent} from './login/login.component'
import {FormsModule, ReactiveFormsModule} from '@angular/forms';
import {MoveEventsComponent} from './fabric/history/move-events/move-events.component';
import {OffSubnetEventsComponent} from './fabric/history/off-subnet-events/off-subnet-events.component';
import {StaleEventsComponent} from './fabric/history/stale-events/stale-events.component';
import {PerNodeHistoryComponent} from './fabric/history/per-node-history/per-node-history.component';
import {AuthGuardService} from './_service/auth-guard.service';
import {AccordionModule, ModalModule, TypeaheadModule} from 'ngx-bootstrap';
import {EndpointsComponent} from './fabric/endpoint/endpoints.component';
import {EventComponent} from './fabric/event/event.component';
import {MovesComponent} from './fabric/moves/moves.component';
import {StaleEptComponent} from './fabric/stale-ept/stale-ept.component';
import {OffsubnetEptComponent} from './fabric/offsubnet-ept/offsubnet-ept.component';
import {BackendService} from './_service/backend.service';
import {HTTP_INTERCEPTORS, HttpClientModule} from '@angular/common/http';
import {MomentModule} from 'ngx-moment';
import {NgSelectModule} from '@ng-select/ng-select';
import {NgbModule} from '@ng-bootstrap/ng-bootstrap';
import {BackendInterceptorService} from './_service/backend-interceptor.service';
import {CookieService} from 'ngx-cookie-service';
import {HashLocationStrategy, LocationStrategy} from '@angular/common';
import {LocalLearnsComponent} from './fabric/history/local-learns/local-learns.component';
import {WelcomeComponent} from "./welcome/welcome.component";
import {SettingsComponent} from "./fabric/settings/settings.component";
import {ConnectivityComponent} from "./fabric/settings/connectivity/connectivity.component";
import {NotificationComponent} from "./fabric/settings/notification/notification.component";
import {RemediationComponent} from "./fabric/settings/remediation/remediation.component";
import {AdvancedComponent} from "./fabric/settings/advanced/advanced.component";
import {OverviewComponent} from "./fabric/overview/overview.component";
import {NotFoundComponent} from "./notfound/notfound.component";
<<<<<<< HEAD
import {QueueComponent} from "./queue/queue.component";
import {QueueDetailComponent} from "./queue-detail/queue-detail.component";
import {HighchartsChartModule} from "highcharts-angular";
import {QueryBuilderModule} from "angular2-query-builder";
=======
import { RapidEptComponent } from './fabric/rapid-ept/rapid-ept.component';
import { ClearedEptComponent } from './fabric/cleared-ept/cleared-ept.component';

>>>>>>> 023b4723

const appRoutes: Routes = [
    {
        path: 'login',
        component: LoginComponent,
    },
    {
        path: '',
        canActivate: [AuthGuardService],
        children: [
            {path: '', component: WelcomeComponent}
        ]
    },
    {
        path: 'fabric/:fabric',
        component: FabricsComponent,
        canActivate: [AuthGuardService],
        children: [
            {path: '', component: OverviewComponent},
            {path: 'endpoints', component: EndpointsComponent},
            {path: 'events', component: EventComponent},
            {path: 'moves', component: MovesComponent},
            {path: 'stale-endpoints', component: StaleEptComponent},
            {path: 'offsubnet-endpoints', component: OffsubnetEptComponent},
            {path:'rapid-endpoints', component:RapidEptComponent},
            {path:'cleared-endpoints',component:ClearedEptComponent},
            {
                path: 'settings',
                component: SettingsComponent,
                children: [
                    {path: 'connectivity', component: ConnectivityComponent},
                    {path: 'notification', component: NotificationComponent},
                    {path: 'remediation', component: RemediationComponent},
                    {path: 'advanced', component: AdvancedComponent}
                ]
            },
            {
                path: 'history/:vnid/:address',
                component: EndpointHistoryComponent,
                children: [
                    {path: '', redirectTo: 'locallearns', pathMatch: 'full'},
                    {path: 'locallearns', component: LocalLearnsComponent},
                    {path: 'pernodehistory', component: PerNodeHistoryComponent},
                    {path: 'moveevents', component: MoveEventsComponent},
                    {path: 'offsubnetevents', component: OffSubnetEventsComponent},
                    {path: 'staleevents', component: StaleEventsComponent}
                ]
            }
        ]
    },
    {
        path: 'users',
        component: UsersComponent,
        canActivate: [AuthGuardService]
    },
    {
        path: 'queues',
        component: QueueComponent,
        canActivate: [AuthGuardService]
    },
    {
        path: 'queue/:dn',
        component: QueueDetailComponent,
        canActivate: [AuthGuardService]
    },
    {path: '**', component: NotFoundComponent},
];

@NgModule({
    declarations: [
        AppComponent,
        FabricsComponent,
        UsersComponent,
        EndpointHistoryComponent,
        LoginComponent,
        PerNodeHistoryComponent,
        MoveEventsComponent,
        OffSubnetEventsComponent,
        StaleEventsComponent,
        EndpointsComponent,
        EventComponent,
        MovesComponent,
        StaleEptComponent,
        OffsubnetEptComponent,
        SettingsComponent,
        ConnectivityComponent,
        NotificationComponent,
        RemediationComponent,
        AdvancedComponent,
        LocalLearnsComponent,
        WelcomeComponent,
        OverviewComponent,
        NotFoundComponent,
<<<<<<< HEAD
        QueueComponent,
        QueueDetailComponent
=======
        RapidEptComponent,
        ClearedEptComponent,
>>>>>>> 023b4723
    ],
    imports: [
        BrowserModule,
        NgxDatatableModule,
        RouterModule.forRoot(appRoutes),
        FormsModule,
        ReactiveFormsModule,
        AccordionModule.forRoot(),
        HttpClientModule,
        MomentModule,
        NgSelectModule,
        HighchartsChartModule,
        NgbModule.forRoot(),
        TypeaheadModule.forRoot(),
        ModalModule.forRoot(),
        QueryBuilderModule,
    ],
    providers: [
        BackendService,
        CookieService,
        {provide: HTTP_INTERCEPTORS, useClass: BackendInterceptorService, multi: true},
        {provide: LocationStrategy, useClass: HashLocationStrategy}
    ],
    bootstrap: [AppComponent]
})
export class AppModule {
}<|MERGE_RESOLUTION|>--- conflicted
+++ resolved
@@ -36,16 +36,13 @@
 import {AdvancedComponent} from "./fabric/settings/advanced/advanced.component";
 import {OverviewComponent} from "./fabric/overview/overview.component";
 import {NotFoundComponent} from "./notfound/notfound.component";
-<<<<<<< HEAD
 import {QueueComponent} from "./queue/queue.component";
 import {QueueDetailComponent} from "./queue-detail/queue-detail.component";
 import {HighchartsChartModule} from "highcharts-angular";
 import {QueryBuilderModule} from "angular2-query-builder";
-=======
 import { RapidEptComponent } from './fabric/rapid-ept/rapid-ept.component';
 import { ClearedEptComponent } from './fabric/cleared-ept/cleared-ept.component';
 
->>>>>>> 023b4723
 
 const appRoutes: Routes = [
     {
@@ -139,13 +136,11 @@
         WelcomeComponent,
         OverviewComponent,
         NotFoundComponent,
-<<<<<<< HEAD
+        RapidEptComponent,
+        ClearedEptComponent,
+        NotFoundComponent,
         QueueComponent,
         QueueDetailComponent
-=======
-        RapidEptComponent,
-        ClearedEptComponent,
->>>>>>> 023b4723
     ],
     imports: [
         BrowserModule,
