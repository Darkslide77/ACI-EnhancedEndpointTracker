<<<<<<< HEAD
<div class="row qtr-margin-top qtr-margin-bottom">
    <div class="col-md-12">
        <div class="row">
            <div class="col-md-12">
                <div class="panel panel--bordered panel--loose">
                    <button type="button" class="link">
                        <span class="icon-small icon-edit" (click)='modalService.openModal(filtertemplate)'></span>
                    </button>
                    {{ queryText }}
                </div>
            </div>
        </div>
        <div class="row qtr-margin-bottom">
        </div>
        <div class="row">
            <div class="col-md-12">
                <router-outlet></router-outlet>
            </div>
        </div>
    </div>
</div>
<ng-template #filtertemplate>
    <div class="modal--large">
        <div class="modal__header">
            <div class="modal__title">
                Change filter
            </div>
        </div>
        <div class="modal__body text-left">
            <query-builder
                    [formControl]='queryCtrl'
                    [config]='currentConfig'
                    [allowRuleset]='false'
                    [allowCollapse]='false'
                    (ngModelChange)="updateQueryText($event)"
            >
                <ng-container *queryButtonGroup="let addRule=addRule">
                    <button class="btn btn--icon btn--small btn--success" [style.margin-right.px]="9"
                            (click)="addRule()">
                        <span class="icon-add"></span>
                    </button>
                </ng-container>
                <ng-container *queryRemoveButton="let rule; let removeRule=removeRule">
                    <button class="btn btn--icon btn--small btn--negative" [style.margin-top.px]="5"
                            (click)="removeRule(rule)">
                        <span class="icon-trash"></span>
                    </button>
                </ng-container>
                <ng-container *querySwitchGroup="let ruleset">
                </ng-container>
                <ng-container *queryArrowIcon>
                </ng-container>
                <ng-container *queryEntity="let rule; let entities=entities; let onChange=onChange">
                </ng-container>
                <ng-container
                        *queryField="let rule; let fields=fields; let onChange=onChange; let getFields = getFields">
                    <div class="form-group form-group--inline col-md-4">
                        <div class="form-group__text select">
                            <select [(ngModel)]="rule.field" (ngModelChange)="onChange($event, rule)">
                                <option *ngFor="let field of fields" [value]="field.value">{{ field.name }}</option>
                            </select>
                        </div>
                    </div>
                </ng-container>
                <ng-container *queryOperator="let rule; let operators=operators; let onChange=onChange">
                    <div class="form-group form-group--inline col-md-3">
                        <div class="form-group__text select">
                            <select [(ngModel)]="rule.operator" (ngModelChange)="onChange()">
                                <option *ngFor="let value of operators" [value]="value">
                                    {{ value }}
                                </option>
                            </select>
                        </div>
                    </div>
                </ng-container>
                <ng-container
                        *queryInput="let rule; let field=field; let options=options; type: 'category'; let onChange=onChange">
                    <div class="form-group form-group--inline col-md-4">
                        <div class="form-group__text select">
                            <select [(ngModel)]="rule.value" (ngModelChange)="onChange()">
                                <option *ngFor="let opt of options" [value]="opt.value">
                                    {{ opt.name }}
                                </option>
                            </select>
                        </div>
                    </div>
                </ng-container>
                <ng-container *queryInput="let rule; type: 'date'; let onChange=onChange">
                </ng-container>
                <ng-container
                        *queryInput="let rule; let options=options; type: 'multiselect'; let onChange=onChange">
                    <div class="form-group form-group--inline col-md-4">
                        <div class="form-group__text select">
                            <select [(ngModel)]="rule.value" multiple (ngModelChange)="onChange()">
                                <option *ngFor="let opt of options" [value]="opt.value">
                                    {{ opt.name }}
                                </option>
                            </select>
                        </div>
                    </div>
                </ng-container>
                <ng-container *queryInput="let rule; type: 'boolean'; let onChange=onChange">
                    <div class="form-group form-group--inline col-md-4">
                        <input type="checkbox" class="col-md-4" [(ngModel)]="rule.value" (ngModelChange)="onChange()">
                    </div>
                </ng-container>
                <ng-container *queryInput="let rule; let field=field; type: 'number'; let onChange=onChange">
                    <div class="form-group form-group--inline col-md-4">
                        <div class="form-group__text">
                            <input [(ngModel)]="rule.value" type="number" (ngModelChange)="onChange()">
                        </div>
                    </div>
                </ng-container>
                <ng-container *queryInput="let rule; let field=field; type: 'string'; let onChange=onChange">
                    <div class="form-group form-group--inline col-md-4">
                        <div class="form-group__text">
                            <input type="text" [(ngModel)]="rule.value" (ngModelChange)="onChange()">
                        </div>
                    </div>
                </ng-container>
                <ng-container *queryInput="let rule; let field=field; type: 'textarea'; let onChange=onChange">
                    <div class="form-group form-group--inline col-md-4">
                        <div class="form-group__text">
                        <textarea [(ngModel)]="rule.value" (ngModelChange)="onChange()">
                        </textarea>
                        </div>
                    </div>
                </ng-container>
            </query-builder>
        </div>
        &nbsp;
        <div class="modal-footer">
            <button class="btn btn--small btn--secondary" (click)="modalService.hideModal()">Cancel</button>
            <button class="btn btn--small btn--primary" (click)="modalService.hideModal()">Apply</button>
        </div>
    </div>
</ng-template>
=======
<div class="row">
    <div class="col-md-12">
        <router-outlet></router-outlet>
    </div>
</div>
>>>>>>> 1c9958d5
<|MERGE_RESOLUTION|>--- conflicted
+++ resolved
@@ -1,145 +1,5 @@
-<<<<<<< HEAD
-<div class="row qtr-margin-top qtr-margin-bottom">
-    <div class="col-md-12">
-        <div class="row">
-            <div class="col-md-12">
-                <div class="panel panel--bordered panel--loose">
-                    <button type="button" class="link">
-                        <span class="icon-small icon-edit" (click)='modalService.openModal(filtertemplate)'></span>
-                    </button>
-                    {{ queryText }}
-                </div>
-            </div>
-        </div>
-        <div class="row qtr-margin-bottom">
-        </div>
-        <div class="row">
-            <div class="col-md-12">
-                <router-outlet></router-outlet>
-            </div>
-        </div>
-    </div>
-</div>
-<ng-template #filtertemplate>
-    <div class="modal--large">
-        <div class="modal__header">
-            <div class="modal__title">
-                Change filter
-            </div>
-        </div>
-        <div class="modal__body text-left">
-            <query-builder
-                    [formControl]='queryCtrl'
-                    [config]='currentConfig'
-                    [allowRuleset]='false'
-                    [allowCollapse]='false'
-                    (ngModelChange)="updateQueryText($event)"
-            >
-                <ng-container *queryButtonGroup="let addRule=addRule">
-                    <button class="btn btn--icon btn--small btn--success" [style.margin-right.px]="9"
-                            (click)="addRule()">
-                        <span class="icon-add"></span>
-                    </button>
-                </ng-container>
-                <ng-container *queryRemoveButton="let rule; let removeRule=removeRule">
-                    <button class="btn btn--icon btn--small btn--negative" [style.margin-top.px]="5"
-                            (click)="removeRule(rule)">
-                        <span class="icon-trash"></span>
-                    </button>
-                </ng-container>
-                <ng-container *querySwitchGroup="let ruleset">
-                </ng-container>
-                <ng-container *queryArrowIcon>
-                </ng-container>
-                <ng-container *queryEntity="let rule; let entities=entities; let onChange=onChange">
-                </ng-container>
-                <ng-container
-                        *queryField="let rule; let fields=fields; let onChange=onChange; let getFields = getFields">
-                    <div class="form-group form-group--inline col-md-4">
-                        <div class="form-group__text select">
-                            <select [(ngModel)]="rule.field" (ngModelChange)="onChange($event, rule)">
-                                <option *ngFor="let field of fields" [value]="field.value">{{ field.name }}</option>
-                            </select>
-                        </div>
-                    </div>
-                </ng-container>
-                <ng-container *queryOperator="let rule; let operators=operators; let onChange=onChange">
-                    <div class="form-group form-group--inline col-md-3">
-                        <div class="form-group__text select">
-                            <select [(ngModel)]="rule.operator" (ngModelChange)="onChange()">
-                                <option *ngFor="let value of operators" [value]="value">
-                                    {{ value }}
-                                </option>
-                            </select>
-                        </div>
-                    </div>
-                </ng-container>
-                <ng-container
-                        *queryInput="let rule; let field=field; let options=options; type: 'category'; let onChange=onChange">
-                    <div class="form-group form-group--inline col-md-4">
-                        <div class="form-group__text select">
-                            <select [(ngModel)]="rule.value" (ngModelChange)="onChange()">
-                                <option *ngFor="let opt of options" [value]="opt.value">
-                                    {{ opt.name }}
-                                </option>
-                            </select>
-                        </div>
-                    </div>
-                </ng-container>
-                <ng-container *queryInput="let rule; type: 'date'; let onChange=onChange">
-                </ng-container>
-                <ng-container
-                        *queryInput="let rule; let options=options; type: 'multiselect'; let onChange=onChange">
-                    <div class="form-group form-group--inline col-md-4">
-                        <div class="form-group__text select">
-                            <select [(ngModel)]="rule.value" multiple (ngModelChange)="onChange()">
-                                <option *ngFor="let opt of options" [value]="opt.value">
-                                    {{ opt.name }}
-                                </option>
-                            </select>
-                        </div>
-                    </div>
-                </ng-container>
-                <ng-container *queryInput="let rule; type: 'boolean'; let onChange=onChange">
-                    <div class="form-group form-group--inline col-md-4">
-                        <input type="checkbox" class="col-md-4" [(ngModel)]="rule.value" (ngModelChange)="onChange()">
-                    </div>
-                </ng-container>
-                <ng-container *queryInput="let rule; let field=field; type: 'number'; let onChange=onChange">
-                    <div class="form-group form-group--inline col-md-4">
-                        <div class="form-group__text">
-                            <input [(ngModel)]="rule.value" type="number" (ngModelChange)="onChange()">
-                        </div>
-                    </div>
-                </ng-container>
-                <ng-container *queryInput="let rule; let field=field; type: 'string'; let onChange=onChange">
-                    <div class="form-group form-group--inline col-md-4">
-                        <div class="form-group__text">
-                            <input type="text" [(ngModel)]="rule.value" (ngModelChange)="onChange()">
-                        </div>
-                    </div>
-                </ng-container>
-                <ng-container *queryInput="let rule; let field=field; type: 'textarea'; let onChange=onChange">
-                    <div class="form-group form-group--inline col-md-4">
-                        <div class="form-group__text">
-                        <textarea [(ngModel)]="rule.value" (ngModelChange)="onChange()">
-                        </textarea>
-                        </div>
-                    </div>
-                </ng-container>
-            </query-builder>
-        </div>
-        &nbsp;
-        <div class="modal-footer">
-            <button class="btn btn--small btn--secondary" (click)="modalService.hideModal()">Cancel</button>
-            <button class="btn btn--small btn--primary" (click)="modalService.hideModal()">Apply</button>
-        </div>
-    </div>
-</ng-template>
-=======
 <div class="row">
     <div class="col-md-12">
         <router-outlet></router-outlet>
     </div>
-</div>
->>>>>>> 1c9958d5
+</div>