<div class="row">
    <div class="col-md-6">
        <span class="text-xlarge">History for {{ endpoint?.addr }}</span>&nbsp;
        <span class="label" [ngClass]="{
                'label--success': endpoint?.type === 'ipv4',
                'label--info': endpoint?.type==='ipv6',
                'label--warning':endpoint?.type === 'mac'
            }">{{ endpoint?.type.toUpperCase() }}</span>&nbsp;
        <div class="dropdown" [class.active]="dropdownActive" (click)="dropdownActive = !dropdownActive">
            <button class="btn btn--small btn--primary">Actions</button>
            <div class="dropdown__menu">
                <a (click)="onClickOfRefresh()">Refresh events</a>
                <a (click)="onClickOfDelete()">Clear events</a>
                <a (click)="onClickOfClear()">Clear endpoint</a>
            </div>
        </div>
    </div>
</div>
<div class="row">
    <div class="col-md-12">
        &nbsp;
    </div>
</div>
<div *ngIf="!loading">
    <div class="panel panel--bordered">
        <div *ngIf="endpoint?.is_offsubnet">
            <div class="row">
                    <div class="col-md-12">
                            <span class="label label--danger">offsubnet</span>
                            <span style="vertical-align: middle;">&nbsp; Nodes &nbsp;</span>
                        <span *ngFor='let node of offsubnetList' class="label label--dkgray">{{node}}</span>
                    </div>
                
            </div>
        </div>
        <div *ngIf="endpoint?.is_stale">
                <div class="row">
                        <div class="col-md-12">
                                <span class="label label--danger">Stale</span>
                                <span style="vertical-align: middle;">&nbsp; Nodes &nbsp;</span>
                            <span *ngFor='let node of staleList' class="label label--dkgray">{{node}}</span>
                        </div>
                </div>
        </div>
        <div *ngIf="endpoint?.is_rapid">
                <div class="row">
                        <div class="col-md-12">
                                <span class="label label--danger">Rapid</span>
                        </div>
                </div>
        </div>
            <div class="row">
                <div class="col-md-12">
                    &nbsp;
                </div>
            </div>
        <div *ngIf="fabricDetails != ''">
            <div class="row">
                <div class="col-md-12" [innerHTML]='fabricDetails'>
                </div>
            </div>
            <div class="row">
                <div class="col-md-12">
                    &nbsp;
                </div>
            </div>
        </div>
        <div *ngIf="endpointStatus != ''">
            <div class="row">
                <div class="col-md-12">
                    <span [innerHTML]='endpointStatus'></span>
                    <span *ngIf="rw_mac !== ''">, mac 
                        <a [routerLink]="['/fabric',this.endpoint.fabric,'history',rw_bd,rw_mac]">{{rw_mac}}</a>
                    </span>
                </div>
            </div>
        </div>
    </div>
    </div>
    <br>
    <div class="panel">
        <div class="row">
            <div class="col-md-12">
                <div class="secondary-tabs">
                    <ul class="tabs">
                        <li *ngFor="let tab of tabs ; let i=index" id="i" class="tab" routerLinkActive="active">
                            <a tabindex="i" [routerLink]="[tab.path]">
                                <div class="tab__heading" title="tab.name">
                                    <a class="btn btn--icon btn--small"><span [attr.class]=tab.icon></span></a>
                                    {{ tab.name }}
                                </div>
                            </a>
                        </li>
                    </ul>
                </div>
            </div>
        </div>
        <div class="row">
            <div class="col-md-12">
                <router-outlet></router-outlet>
            </div>
        </div>
    </div>
<<<<<<< HEAD
</div>
<ng-template #clearMsg>
    <div class="modal__header">
        <h1>Clear Endpoints</h1>
    </div>
    <div class="modal__body">
        <div class="form-group">
            <label for="endpoints">Endpoints</label>
            <ng-select
                    class="text-left"
                    id="endpoints"
                    name="nodes"
                    [items]="clearEndpointOptions"
                    [multiple]="true"
                    [hideSelected]="true"
                    bindLabel="label"
                    bindValue="value"
                    [addTag]="addNodes"
                    [(ngModel)]="clearNodes"
            >
            </ng-select>
        </div>
    </div>
    <div class="modal__footer">
        <button class="btn" (click)="clearEndpoints()">Submit</button>
        <button class="btn" (click)="showClearModal = false">Cancel</button>
    </div>
</ng-template>
<ng-template #errorMsg>
    <div class="modal__body">
        <div class="col-xl-12">
            <div class="alert alert--success" *ngIf="modalIcon === 'success'">
                <div class="alert__icon icon-check-outline"></div>
                <div class="alert__message text-left">
                    <h4>{{ modalTitle }}</h4>
                    <div>{{ modalBody }}</div>
                </div>
            </div>
        </div>
        <div class="alert alert--danger" *ngIf="modalIcon === 'error'">
            <div class="alert__icon icon-error-outline"></div>
            <div class="alert__message text-left">
                <h4>{{ modalTitle }}</h4>
                <div>{{ modalBody }}</div>
=======


       <ng-template #clearMsg>
            <div class="modal__header">
                <h1>Clear Endpoints</h1>
            </div>
            <div class="modal__body">
                <div class="form-group">
                    <label for="endpoints">Endpoints</label>
                    <ng-select
                            class="text-left"
                            id="endpoints"
                            name="endpoints"
                            [items]="clearEndpointOptions"
                            [multiple]="true"
                            [hideSelected]="true"
                            bindLabel="label"
                            bindValue="value"
                            [addTag]="addNodes"
                            [(ngModel)]="clearNodes"
                            (add)="onClearDropdownAdd($event)"
                            (remove)="onClearDropdownRemove($event)"
                    >
                    </ng-select>
                </div>
            </div>
            <div class="modal__footer">
                <button class="btn" (click)="clearEndpoints()">Submit</button>
                <button class="btn" (click)="modalService.hideModal()">Cancel</button>
>>>>>>> b379a1b1
            </div>
        </div>
        <div class="alert alert--info" *ngIf="modalIcon === 'info'">
            <div class="alert__icon icon-info-outline"></div>
            <div class="alert__message text-left">
                <h4>{{ modalTitle }}</h4>
                <div>{{ modalBody }}</div>
            </div>
        </div>
        <div class="modal__footer" *ngIf="!decisionBox">
            <button class="btn" (click)="modalService.hideModal()">Ok</button>
        </div>
        <div class="modal__footer" *ngIf="decisionBox">
<<<<<<< HEAD
            <button class="btn btn--primary" (click)="callback()">Proceed</button>
            <button class="btn btn--secondary" (click)="modalService.hideModal()">Cancel</button>
=======
                <button class="btn btn--primary" (click)="runFunction()">Proceed</button>
                <button class="btn btn--secondary" (click)="modalService.hideModal()">Cancel</button>
>>>>>>> b379a1b1
        </div>
    </div>
</ng-template><|MERGE_RESOLUTION|>--- conflicted
+++ resolved
@@ -30,7 +30,7 @@
                             <span style="vertical-align: middle;">&nbsp; Nodes &nbsp;</span>
                         <span *ngFor='let node of offsubnetList' class="label label--dkgray">{{node}}</span>
                     </div>
-                
+
             </div>
         </div>
         <div *ngIf="endpoint?.is_stale">
@@ -69,7 +69,7 @@
             <div class="row">
                 <div class="col-md-12">
                     <span [innerHTML]='endpointStatus'></span>
-                    <span *ngIf="rw_mac !== ''">, mac 
+                    <span *ngIf="rw_mac !== ''">, mac
                         <a [routerLink]="['/fabric',this.endpoint.fabric,'history',rw_bd,rw_mac]">{{rw_mac}}</a>
                     </span>
                 </div>
@@ -101,52 +101,6 @@
             </div>
         </div>
     </div>
-<<<<<<< HEAD
-</div>
-<ng-template #clearMsg>
-    <div class="modal__header">
-        <h1>Clear Endpoints</h1>
-    </div>
-    <div class="modal__body">
-        <div class="form-group">
-            <label for="endpoints">Endpoints</label>
-            <ng-select
-                    class="text-left"
-                    id="endpoints"
-                    name="nodes"
-                    [items]="clearEndpointOptions"
-                    [multiple]="true"
-                    [hideSelected]="true"
-                    bindLabel="label"
-                    bindValue="value"
-                    [addTag]="addNodes"
-                    [(ngModel)]="clearNodes"
-            >
-            </ng-select>
-        </div>
-    </div>
-    <div class="modal__footer">
-        <button class="btn" (click)="clearEndpoints()">Submit</button>
-        <button class="btn" (click)="showClearModal = false">Cancel</button>
-    </div>
-</ng-template>
-<ng-template #errorMsg>
-    <div class="modal__body">
-        <div class="col-xl-12">
-            <div class="alert alert--success" *ngIf="modalIcon === 'success'">
-                <div class="alert__icon icon-check-outline"></div>
-                <div class="alert__message text-left">
-                    <h4>{{ modalTitle }}</h4>
-                    <div>{{ modalBody }}</div>
-                </div>
-            </div>
-        </div>
-        <div class="alert alert--danger" *ngIf="modalIcon === 'error'">
-            <div class="alert__icon icon-error-outline"></div>
-            <div class="alert__message text-left">
-                <h4>{{ modalTitle }}</h4>
-                <div>{{ modalBody }}</div>
-=======
 
 
        <ng-template #clearMsg>
@@ -176,27 +130,42 @@
             <div class="modal__footer">
                 <button class="btn" (click)="clearEndpoints()">Submit</button>
                 <button class="btn" (click)="modalService.hideModal()">Cancel</button>
->>>>>>> b379a1b1
             </div>
-        </div>
-        <div class="alert alert--info" *ngIf="modalIcon === 'info'">
-            <div class="alert__icon icon-info-outline"></div>
-            <div class="alert__message text-left">
-                <h4>{{ modalTitle }}</h4>
-                <div>{{ modalBody }}</div>
-            </div>
-        </div>
+        </ng-template>
+
+<ng-template #errorMsg>
+        <div class="modal__body">
+                <div class="col-xl-12">
+                        <div class="alert alert--success" *ngIf="modalIcon === 'success'">
+                            <div class="alert__icon icon-check-outline"></div>
+                            <div class="alert__message text-left">
+                                <h4>{{modalTitle}}</h4>
+                                <div>{{modalBody}}</div>
+                            </div>
+                        </div>
+                </div>
+                <div class="alert alert--danger" *ngIf="modalIcon === 'error'">
+                        <div class="alert__icon icon-error-outline"></div>
+                        <div class="alert__message text-left">
+                            <h4>{{modalTitle}}</h4>
+                            <div>{{modalBody}}</div>
+                        </div>
+                </div>
+                <div class="alert alert--info" *ngIf="modalIcon === 'info'">
+                        <div class="alert__icon icon-info-outline"></div>
+                        <div class="alert__message text-left">
+                            <h4>{{modalTitle}}</h4>
+                            <div>{{modalBody}}</div>
+                        </div>
+                </div>
+                
         <div class="modal__footer" *ngIf="!decisionBox">
-            <button class="btn" (click)="modalService.hideModal()">Ok</button>
+                <button class="btn" (click)="modalService.hideModal()">Ok</button>
         </div>
         <div class="modal__footer" *ngIf="decisionBox">
-<<<<<<< HEAD
-            <button class="btn btn--primary" (click)="callback()">Proceed</button>
-            <button class="btn btn--secondary" (click)="modalService.hideModal()">Cancel</button>
-=======
                 <button class="btn btn--primary" (click)="runFunction()">Proceed</button>
                 <button class="btn btn--secondary" (click)="modalService.hideModal()">Cancel</button>
->>>>>>> b379a1b1
         </div>
-    </div>
-</ng-template>+         
+        </div>  
+    </ng-template>