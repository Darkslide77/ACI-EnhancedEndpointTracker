--- conflicted
+++ resolved
@@ -23,19 +23,11 @@
         </ng-template>
     </ngx-datatable-column>
     <ngx-datatable-column prop="node" name="Node" [sortable]="true" [flexGrow]='0.07'>
-<<<<<<< HEAD
             <ng-template let-value="value" ngx-datatable-cell-template>
                 {{ value }}
             </ng-template>
         </ngx-datatable-column>
     <ngx-datatable-column prop="status" name="Status" [sortable]="true" [flexGrow]='0.07'>
-=======
-        <ng-template let-value="value" ngx-datatable-cell-template>
-            {{ value }}
-        </ng-template>
-    </ngx-datatable-column>
-    <ngx-datatable-column prop="status" name="Status" [sortable]="true" [flexGrow]='0.1'>
->>>>>>> 1c9958d5
         <ng-template let-value="value" ngx-datatable-cell-template>
             {{ value }}
         </ng-template>
