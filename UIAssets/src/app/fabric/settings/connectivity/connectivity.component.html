--- conflicted
+++ resolved
@@ -1,64 +1,3 @@
-<<<<<<< HEAD
-<h3>Connectivity</h3>
-<br>
-<div style="margin-left:1%">
-    <div class="row half-margin-bottom">
-        <div class="col-md-6">
-            <div class="form-group">
-                <div class="form-group__text">
-                    <input type="text" [disabled]="app_mode" [(ngModel)]="prefs['fabric']['apic_hostname']">
-                    <label>Hostname</label>
-                </div>
-            </div>
-        </div>
-    </div>
-    <div class="row half-margin-bottom" *ngIf="app_mode">
-        <div class="col-md-6">
-            <div class="form-group">
-                <div class="form-group__text">
-                    <input type="text" [disabled]="app_mode" [(ngModel)]="prefs['fabric']['apic_cert']">
-                    <label>Certificate File</label>
-                </div>
-            </div>
-        </div>
-    </div>
-    <div class="row half-margin-bottom">
-        <div class="col-md-6">
-            <div class="form-group">
-                <div class="form-group__text">
-                    <input type="text" [(ngModel)]="prefs['fabric']['apic_username']" [disabled]="app_mode">
-                    <label>APIC Username</label>
-                </div>
-            </div>
-        </div>
-    </div>
-    <div class="row half-margin-bottom" *ngIf="!app_mode">
-        <div class="col-md-6">
-            <div class="form-group">
-                <div class="form-group__text">
-                    <input type="password" [(ngModel)]="prefs['fabric']['apic_password']">
-                    <label>APIC Password</label>
-                </div>
-            </div>
-        </div>
-    </div>
-    <div class="row half-margin-bottom">
-        <div class="col-md-6">
-            <div class="form-group">
-                <div class="form-group__text">
-                    <input type="text" [(ngModel)]="prefs['fabric']['ssh_username']">
-                    <label>SSH Username</label>
-                </div>
-            </div>
-        </div>
-    </div>
-    <div class="row half-margin-bottom">
-        <div class="col-md-6">
-            <div class="form-group">
-                <div class="form-group__text">
-                    <input type="password" [(ngModel)]="prefs['fabric']['ssh_password']">
-                    <label>SSH Password</label>
-=======
 <h3>Connectivity</h3><br>        
         <div style="margin-left:1%">
             <div class="row half-margin-bottom">
@@ -119,12 +58,9 @@
                             <label>SSH Password</label>
                         </div>
                     </div>
->>>>>>> 023b4723
                 </div>
             </div>
         </div>
-    </div>
-</div>
       
 
       