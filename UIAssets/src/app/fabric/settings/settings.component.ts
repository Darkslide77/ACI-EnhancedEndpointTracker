import {Component, OnInit, TemplateRef, ViewChild} from '@angular/core';
import {FabricSettings} from "../../_model/fabric-settings";
import {BackendService} from "../../_service/backend.service";
import {PreferencesService} from "../../_service/preferences.service";
import {ActivatedRoute, Router} from "@angular/router";
import {Fabric} from '../../_model/fabric';
import {ModalService} from '../../_service/modal.service';
import {forkJoin} from '../../../../node_modules/rxjs';

@Component({
    selector: 'app-settings',
    templateUrl: './settings.component.html',
})

export class SettingsComponent implements OnInit {
    settings: FabricSettings;
    tabs = [];
    showSelectionModal = false;
    fabrics = [];
    fabric: any;
<<<<<<< HEAD
    @ViewChild('errorMessage') msgModal: TemplateRef<any>;
    modalTitle = '';
    modalBody = '';
    modalIcon = '';
    resetList: any;

    constructor(private backendService: BackendService, public preferencesService: PreferencesService, private activatedRoute: ActivatedRoute,
                private router: Router, public modalService: ModalService) {
        this.resetList = {
            "connectivity": ["apic_hostname", "apic_cert", "apic_username", "apic_password", "ssh_username", "ssh_password"],
            "notification": ["email_address", 'syslog_server', 'syslog_port', 'notify_move_email', 'notify_move_syslog', "notify_offsubnet_email",
                "notify_offsubnet_syslog", "notify_stale_email", "notify_stale_syslog", "notify_rapid_syslog", "notify_rapid_email", "notify_clear_email", "notify_clear_syslog"],
            "remediation": ["auto_clear_offsubnet", "auto_clear_stale"],
            "advanced": ["analyze_move", 'analyze_offsubnet', "analyze_stale", "analyze_rapid", "max_events", "max_endpoint_events", "max_per_node_endpoint_events",
                "refresh_rapid", "rapid_threshold", "rapid_holdtime", "stale_no_local", "stale_multiple_local", "queue_init_epm_events", "queue_init_events", "max_per_node_endpoint_events"]
        };
=======
    @ViewChild('errorMessage') msgModal: TemplateRef<any> ;
    modalTitle = '' ;
    modalBody='' ;
    modalIcon = ''; 
    resetList:any ;
    fabricConnectivityBackup:any ;
    constructor(private backendService: BackendService, public preferencesService: PreferencesService, private activatedRoute: ActivatedRoute, 
        private router: Router, public modalService:ModalService) {
           this.resetList = {
                "connectivity":["apic_hostname","apic_cert","apic_username","apic_password","ssh_username","ssh_password"],
                "notification":["email_address",'syslog_server','syslog_port','notify_move_email','notify_move_syslog',"notify_offsubnet_email",
                "notify_offsubnet_syslog", "notify_stale_email","notify_stale_syslog","notify_rapid_syslog","notify_rapid_email","notify_clear_email","notify_clear_syslog"],
                "remediation":["auto_clear_offsubnet","auto_clear_stale"],
                "advanced":["analyze_move",'analyze_offsubnet', "analyze_stale","analyze_rapid","max_events","max_endpoint_events","max_per_node_endpoint_events",
                "refresh_rapid","rapid_threshold","rapid_holdtime","stale_no_local","stale_multiple_local","queue_init_epm_events","queue_init_events","max_per_node_endpoint_events"]   
            } ;
>>>>>>> 023b4723
    }

    ngOnInit() {
        this.activatedRoute.parent.paramMap.subscribe(params => {
            const fabricName = params.get('fabric');
            if (fabricName != null) {
                this.getFabricSettings(fabricName, 'default');
                this.getFabricConnectivitySettings(fabricName);
            }
        });
    }

    getFabricSettings(fabric, settings) {
        this.backendService.getFabricSettings(fabric, settings).subscribe(
            (data) => {
                 
                this.preferencesService.fabricSettings = data['objects'][0]['ept.settings'];
                this.settings = this.cloneObject(this.preferencesService.fabricSettings)
                
            }
        )
    }

    getFabricConnectivitySettings(fabric: string) {
        this.backendService.getFabricByName(fabric).subscribe(
            (data) => {
                this.preferencesService.fabric = data.objects[0].fabric;
                this.fabricConnectivityBackup = this.cloneObject(this.preferencesService.fabric) ;
                this.showSelectionModal = false;
            },
            (error) => {
                this.modalTitle = 'Error';
                this.modalBody = 'Could not fetch fabric settings! ' + error['error']['error'];
                this.modalIcon = 'error';
                this.modalService.openModal(this.msgModal);
            }
        )
    }

    onSubmit() {
        let connSettings = new Fabric();
        let otherSettings = new FabricSettings();
        for (let prop in this.preferencesService.fabric) {
            if (this.preferencesService.fabric[prop] !== undefined && (this.preferencesService.fabric[prop] !== '' || this.preferencesService.fabric[prop] !== 0)) {
                connSettings[prop] = this.preferencesService.fabric[prop];
            }
        }
        for (let prop in this.preferencesService.fabricSettings) {
            if (this.preferencesService.fabricSettings[prop] !== undefined && (this.preferencesService.fabricSettings[prop] !== '' || this.preferencesService.fabricSettings[prop] !== 0)) {
                otherSettings[prop] = this.preferencesService.fabricSettings[prop];
            }
        }
        if (otherSettings.hasOwnProperty('dn')) {
            delete otherSettings['dn'];
        }
        const fields = ['dn', 'event_count', 'controllers', 'events', 'auto_start', 'status', 'mac', 'ipv4', 'ipv6'];
        for (let field of fields) {
            if (connSettings.hasOwnProperty(field)) {
                delete connSettings[field];
            }
        }
        const updateObservable = this.backendService.updateFabric(connSettings);
        const updateSettingsObservable = this.backendService.updateFabricSettings(otherSettings);
        forkJoin(updateObservable, updateSettingsObservable).subscribe(
            (data) => {
                let message = '';
                if (data[0]['success'] && data[1]['success']) {
                    message += 'Successfully updated settings';
                }
                this.modalTitle = 'Success';
                this.modalBody = message;
                this.modalIcon = 'icon-check-square';
                this.modalService.openModal(this.msgModal);
            },
            (error) => {
                this.modalTitle = 'Error';
                this.modalBody = 'Failed to update fabric settings! ' + error['error']['error'];
                this.modalIcon = 'error';
                this.modalService.openModal(this.msgModal);
            }
        )
    }

    public reset() {
<<<<<<< HEAD
        const params = this.activatedRoute.snapshot.children[0].url[0].path;
        let settings = 'fabricSettings';
        if (params === 'connectivity') {
=======
        const params = this.activatedRoute.snapshot.children[0].url[0].path ;
        let settings = 'fabricSettings' ;
        let backup = this.settings ;
        if(params === 'connectivity') {
>>>>>>> 023b4723
            settings = 'fabric'
            backup = this.fabricConnectivityBackup ;
        }
<<<<<<< HEAD
        for (let prop of this.resetList[params]) {
            delete this.preferencesService[settings][prop];
=======
        for(let prop of this.resetList[params]) {
            this.preferencesService[settings][prop] = backup[prop] ;
>>>>>>> 023b4723
        }
    }

    public cloneObject(src:Object) 
    {
        let copy = src.constructor() ;
        for(let x in src) {
            if(src.hasOwnProperty(x)) {
                copy[x] = src[x] ;
            }
        }
        return copy ;
    }
} <|MERGE_RESOLUTION|>--- conflicted
+++ resolved
@@ -1,11 +1,11 @@
-import {Component, OnInit, TemplateRef, ViewChild} from '@angular/core';
+import {Component, OnInit, ViewChild, TemplateRef} from '@angular/core';
 import {FabricSettings} from "../../_model/fabric-settings";
 import {BackendService} from "../../_service/backend.service";
 import {PreferencesService} from "../../_service/preferences.service";
 import {ActivatedRoute, Router} from "@angular/router";
-import {Fabric} from '../../_model/fabric';
-import {ModalService} from '../../_service/modal.service';
-import {forkJoin} from '../../../../node_modules/rxjs';
+import { Fabric } from '../../_model/fabric';
+import { ModalService } from '../../_service/modal.service';
+import { forkJoin } from '../../../../node_modules/rxjs';
 
 @Component({
     selector: 'app-settings',
@@ -18,24 +18,6 @@
     showSelectionModal = false;
     fabrics = [];
     fabric: any;
-<<<<<<< HEAD
-    @ViewChild('errorMessage') msgModal: TemplateRef<any>;
-    modalTitle = '';
-    modalBody = '';
-    modalIcon = '';
-    resetList: any;
-
-    constructor(private backendService: BackendService, public preferencesService: PreferencesService, private activatedRoute: ActivatedRoute,
-                private router: Router, public modalService: ModalService) {
-        this.resetList = {
-            "connectivity": ["apic_hostname", "apic_cert", "apic_username", "apic_password", "ssh_username", "ssh_password"],
-            "notification": ["email_address", 'syslog_server', 'syslog_port', 'notify_move_email', 'notify_move_syslog', "notify_offsubnet_email",
-                "notify_offsubnet_syslog", "notify_stale_email", "notify_stale_syslog", "notify_rapid_syslog", "notify_rapid_email", "notify_clear_email", "notify_clear_syslog"],
-            "remediation": ["auto_clear_offsubnet", "auto_clear_stale"],
-            "advanced": ["analyze_move", 'analyze_offsubnet', "analyze_stale", "analyze_rapid", "max_events", "max_endpoint_events", "max_per_node_endpoint_events",
-                "refresh_rapid", "rapid_threshold", "rapid_holdtime", "stale_no_local", "stale_multiple_local", "queue_init_epm_events", "queue_init_events", "max_per_node_endpoint_events"]
-        };
-=======
     @ViewChild('errorMessage') msgModal: TemplateRef<any> ;
     modalTitle = '' ;
     modalBody='' ;
@@ -52,7 +34,6 @@
                 "advanced":["analyze_move",'analyze_offsubnet', "analyze_stale","analyze_rapid","max_events","max_endpoint_events","max_per_node_endpoint_events",
                 "refresh_rapid","rapid_threshold","rapid_holdtime","stale_no_local","stale_multiple_local","queue_init_epm_events","queue_init_events","max_per_node_endpoint_events"]   
             } ;
->>>>>>> 023b4723
     }
 
     ngOnInit() {
@@ -84,10 +65,10 @@
                 this.showSelectionModal = false;
             },
             (error) => {
-                this.modalTitle = 'Error';
-                this.modalBody = 'Could not fetch fabric settings! ' + error['error']['error'];
-                this.modalIcon = 'error';
-                this.modalService.openModal(this.msgModal);
+                this.modalTitle = 'Error' ;
+                this.modalBody = 'Could not fetch fabric settings! ' + error['error']['error'] ;
+                this.modalIcon = 'error' ;
+                this.modalService.openModal(this.msgModal) ;
             }
         )
     }
@@ -108,55 +89,44 @@
         if (otherSettings.hasOwnProperty('dn')) {
             delete otherSettings['dn'];
         }
-        const fields = ['dn', 'event_count', 'controllers', 'events', 'auto_start', 'status', 'mac', 'ipv4', 'ipv6'];
+        const fields = ['dn', 'event_count', 'controllers', 'events', 'auto_start','status','mac','ipv4','ipv6'];
         for (let field of fields) {
             if (connSettings.hasOwnProperty(field)) {
                 delete connSettings[field];
             }
         }
-        const updateObservable = this.backendService.updateFabric(connSettings);
-        const updateSettingsObservable = this.backendService.updateFabricSettings(otherSettings);
-        forkJoin(updateObservable, updateSettingsObservable).subscribe(
+        const updateObservable = this.backendService.updateFabric(connSettings) ;
+        const updateSettingsObservable = this.backendService.updateFabricSettings(otherSettings) ;
+        forkJoin(updateObservable,updateSettingsObservable).subscribe(
             (data) => {
-                let message = '';
-                if (data[0]['success'] && data[1]['success']) {
-                    message += 'Successfully updated settings';
-                }
-                this.modalTitle = 'Success';
-                this.modalBody = message;
-                this.modalIcon = 'icon-check-square';
-                this.modalService.openModal(this.msgModal);
+                let message = '' ;
+               if(data[0]['success'] && data[1]['success']) {
+                message+='Successfully updated settings' ;
+               }
+               this.modalTitle = 'Success' ;
+               this.modalBody = message ;
+               this.modalIcon='icon-check-square' ;
+               this.modalService.openModal(this.msgModal) ;
             },
             (error) => {
-                this.modalTitle = 'Error';
-                this.modalBody = 'Failed to update fabric settings! ' + error['error']['error'];
-                this.modalIcon = 'error';
-                this.modalService.openModal(this.msgModal);
+                this.modalTitle = 'Error' ;
+                this.modalBody = 'Failed to update fabric settings! ' + error['error']['error'] ;
+                this.modalIcon='error' ;
+                this.modalService.openModal(this.msgModal) ;
             }
         )
     }
 
     public reset() {
-<<<<<<< HEAD
-        const params = this.activatedRoute.snapshot.children[0].url[0].path;
-        let settings = 'fabricSettings';
-        if (params === 'connectivity') {
-=======
         const params = this.activatedRoute.snapshot.children[0].url[0].path ;
         let settings = 'fabricSettings' ;
         let backup = this.settings ;
         if(params === 'connectivity') {
->>>>>>> 023b4723
             settings = 'fabric'
             backup = this.fabricConnectivityBackup ;
         }
-<<<<<<< HEAD
-        for (let prop of this.resetList[params]) {
-            delete this.preferencesService[settings][prop];
-=======
         for(let prop of this.resetList[params]) {
             this.preferencesService[settings][prop] = backup[prop] ;
->>>>>>> 023b4723
         }
     }
 
