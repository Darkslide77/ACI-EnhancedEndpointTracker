@import '../src/cui/css/cui-standard.min.css';
@import '~@swimlane/ngx-datatable/release/index.css';
@import '~@swimlane/ngx-datatable/release/themes/material.css';
@import '~@swimlane/ngx-datatable/release/assets/icons.css';
@import "~@ng-select/ng-select/themes/default.theme.css";

body {
    background-color: #f5f5f6;
}

.datatable-body-row {
    overflow: hidden;
    text-overflow: ellipsis;
    white-space: nowrap;
    padding: 5px 10px;
    vertical-align: middle;
    border-left: 4px solid transparent;
}

.datatable-row-odd {
    background: #f2f2f2;
}

.datatable-header-cell-label {
    font-weight: bold;
}

.datatable-header-cell-label {
    font-weight: bold;
}

.datatable-body-row:hover {
    border-left: 4px solid #049fd9;
    background-color: rgba(0, 0, 0, 0.10);
}

.datatable-body-cell {
    display: table-cell;
    vertical-align: middle;
}

.datatable-body-cell-label {
    overflow: hidden;
    white-space: nowrap;
    text-overflow: ellipsis;
    width: 100%;
}

.datatable-footer .datatable-pager ul li {
    margin: 10px 0;
}

.datatable-footer .datatable-pager ul li:not(.disabled).active a,
.datatable-footer .datatable-pager ul li:not(.disabled):hover a {
    background-color: #64bbe3;
}

.datatable-footer .datatable-pager a {
    height: 22px;
    min-width: 24px;
    line-height: 22px;
    padding: 0;
    border-radius: 3px;
    margin: 0 3px;
    text-align: center;
    text-decoration: none;
}

.datatable-body .progress-linear .container {
    display: block;
    position: relative;
    overflow: hidden;
    width: 100%;
    height: 5px;
    -webkit-transform: translate(0, 0) scale(1, 1);
    transform: translate(0, 0) scale(1, 1);
    background-color: #64bbe3;
}

.datatable-body .progress-linear .container .bar {
    transition: all .2s linear;
    -webkit-animation: query 0.8s infinite cubic-bezier(0.39, 0.575, 0.565, 1);
    animation: query 0.8s infinite cubic-bezier(0.39, 0.575, 0.565, 1);
    transition: -webkit-transform .2s linear;
    transition: transform .2s linear;
    transition: transform .2s linear, -webkit-transform .2s linear;
    background-color: #005073;
    position: absolute;
    left: 0;
    top: 0;
    bottom: 0;
    width: 100%;
    height: 5px;
}

.modal-lg {
    max-width: 90% !important;
}

ins {
    background: #bbffbb;
}

del {
    background: #ffbbbb;
}

.background-blue {
    background: rgba(100, 187, 227, 1);
    background: -moz-radial-gradient(center, ellipse cover, rgba(100, 187, 227, 1) 0%, rgba(0, 81, 115, 1) 100%);
    background: -webkit-gradient(radial, center center, 0px, center center, 100%, color-stop(0%, rgba(100, 187, 227, 1)), color-stop(100%, rgba(0, 81, 115, 1)));
    background: -webkit-radial-gradient(center, ellipse cover, rgba(100, 187, 227, 1) 0%, rgba(0, 81, 115, 1) 100%);
    background: -o-radial-gradient(center, ellipse cover, rgba(100, 187, 227, 1) 0%, rgba(0, 81, 115, 1) 100%);
    background: -ms-radial-gradient(center, ellipse cover, rgba(100, 187, 227, 1) 0%, rgba(0, 81, 115, 1) 100%);
    background: radial-gradient(ellipse at center, rgba(100, 187, 227, 1) 0%, rgba(0, 81, 115, 1) 100%);
    filter: progid:DXImageTransform.Microsoft.gradient(startColorstr='#64bbe3', endColorstr='#005173', GradientType=1);
}

.pointer {
    cursor: pointer;
}

.loading {
    position: absolute;
    top: 50%;
    left: 50%;
    transform: translate(-50%, -50%);
}

.accordionPanel {
    background-color: #005073;
    padding: 5px;
}

<<<<<<< HEAD
.cui .fixed-header {
    padding-top: 10px;
}

    .cui .fixed-header{
      padding-top:10px;
    }

    .ng-select .ng-arrow-wrapper { display:none }

    #loginBg {
        background: rgba(100, 187, 227, 1);
        background: -moz-radial-gradient(center, ellipse cover, rgba(100, 187, 227, 1) 0%, rgba(0, 81, 115, 1) 100%);
        background: -webkit-gradient(radial, center center, 0px, center center, 100%, color-stop(0%, rgba(100, 187, 227, 1)), color-stop(100%, rgba(0, 81, 115, 1)));
        background: -webkit-radial-gradient(center, ellipse cover, rgba(100, 187, 227, 1) 0%, rgba(0, 81, 115, 1) 100%);
        background: -o-radial-gradient(center, ellipse cover, rgba(100, 187, 227, 1) 0%, rgba(0, 81, 115, 1) 100%);
        background: -ms-radial-gradient(center, ellipse cover, rgba(100, 187, 227, 1) 0%, rgba(0, 81, 115, 1) 100%);
        background: radial-gradient(ellipse at center, rgba(100, 187, 227, 1) 0%, rgba(0, 81, 115, 1) 100%);
        filter: progid:DXImageTransform.Microsoft.gradient(startColorstr='#64bbe3', endColorstr='#005173', GradientType=1);
    }

    
=======
.ng-select .ng-arrow-wrapper {
    display: none
}
>>>>>>> 1c9958d5
<|MERGE_RESOLUTION|>--- conflicted
+++ resolved
@@ -132,9 +132,8 @@
     padding: 5px;
 }
 
-<<<<<<< HEAD
-.cui .fixed-header {
-    padding-top: 10px;
+.ng-select .ng-arrow-wrapper {
+    display: none
 }
 
     .cui .fixed-header{
@@ -154,9 +153,4 @@
         filter: progid:DXImageTransform.Microsoft.gradient(startColorstr='#64bbe3', endColorstr='#005173', GradientType=1);
     }
 
-    
-=======
-.ng-select .ng-arrow-wrapper {
-    display: none
-}
->>>>>>> 1c9958d5
+    