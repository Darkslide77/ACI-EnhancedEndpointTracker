--- conflicted
+++ resolved
@@ -285,12 +285,7 @@
         # try to kill local subscriptions first
         try:
             self.stopped = True
-<<<<<<< HEAD
-            self.slow_subscription.unsubscribe()
-            self.epm_subscription.unsubscribe()
-=======
             self.subscriber.unsubscribe()
->>>>>>> e36c556c
         except Exception as e:
             logger.debug("failed to quit subscription")
             logger.error("Traceback:\n%s", traceback.format_exc())
@@ -995,15 +990,9 @@
         # we will start epm subscription AFTER get_class (which can take a long time) but before 
         # processing endpoints.  This minimizes amount of time we lose data without having to buffer
         # all events that are recieved during get requests.
-<<<<<<< HEAD
-        if self.settings.queue_init_epm_events:
-            self.epm_subscription.pause()
-        self.epm_subscription.subscribe(blocking=False)
-=======
         paused = self.settings.queue_init_epm_events
         for c in self.epm_subscription_classes:
             self.subscriber.add_interest(c, self.handle_epm_event, paused=paused)
->>>>>>> e36c556c
 
         ts = time.time()
         if data is None:
